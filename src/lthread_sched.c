--- conflicted
+++ resolved
@@ -188,11 +188,7 @@
     if (sched == NULL)
         return;
 
-<<<<<<< HEAD
-    while (!_lthread_sched_isdone(sched)) { // 是否还有协程需要处理
-=======
     while (!_lthread_sched_isdone(sched)) { /* 如果没有协程, 那么直接退出 */
->>>>>>> 9c450271
 
         /* 1. start by checking if a sleeping thread needs to wakeup */
         _lthread_resume_expired(sched); /* 唤醒已经超时的协程 */
