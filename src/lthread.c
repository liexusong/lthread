--- conflicted
+++ resolved
@@ -141,18 +141,11 @@
 #if defined(__llvm__) && defined(__x86_64__)
   __asm__ ("movq 16(%%rbp), %[lt]" : [lt] "=r" (lt));
 #endif
-<<<<<<< HEAD
+
     ((struct lthread *)lt)->fun(((struct lthread *)lt)->arg); // 执行协程函数
     ((struct lthread *)lt)->state |= BIT(LT_ST_EXITED);       // 设置退出标识
 
     _lthread_yield(lt);  // 让出CPU, 返回到调度程序
-=======
-
-    ((struct lthread *)lt)->fun(((struct lthread *)lt)->arg);
-    ((struct lthread *)lt)->state |= BIT(LT_ST_EXITED); // 设置退出标志
-
-    _lthread_yield(lt); // 让出CPU
->>>>>>> b1712409
 }
 
 /**
