--- conflicted
+++ resolved
@@ -197,12 +197,6 @@
     if (lt->state & BIT(LT_ST_NEW)) /* 如果是刚新建的协程, 初始化 */
         _lthread_init(lt);
 
-<<<<<<< HEAD
-    sched->current_lthread = lt;        // 设置当前运行的协程
-    _switch(&lt->ctx, &lt->sched->ctx); // 切换运行上下文, 把lt设置为当前执行的上下文
-    sched->current_lthread = NULL;      // 回到主协程的执行上下文, 清空当前运行的上下文
-    _lthread_madvise(lt);               // 告诉操作系统从栈内存开始
-=======
     sched->current_lthread = lt;    /* 设置当前运行的协程 */
 
     // *=== 最重要的调用 ===* //
@@ -212,7 +206,6 @@
 
     sched->current_lthread = NULL;      /* 回到主协程的执行上下文, 清空当前运行的上下文 */
     _lthread_madvise(lt);
->>>>>>> 9c450271
 
     if (lt->state & BIT(LT_ST_EXITED)) { /* 如果上次被执行的协程已经退出 */
         if (lt->lt_join) {
